--- conflicted
+++ resolved
@@ -75,11 +75,7 @@
         'Septembre',
         'Octobre',
         'Novembre',
-<<<<<<< HEAD
         'Décembre'
-=======
-        'Decembre'
->>>>>>> 8f6818bc
     ]
 };
 
